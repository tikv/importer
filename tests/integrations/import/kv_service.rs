--- conflicted
+++ resolved
@@ -3,6 +3,7 @@
 use std::sync::Arc;
 use std::time::Duration;
 
+use clap::crate_version;
 use futures::{stream, Future, Stream};
 use tempdir::TempDir;
 use uuid::Uuid;
@@ -12,13 +13,8 @@
 use kvproto::import_kvpb_grpc::*;
 
 use test_util::retry;
-<<<<<<< HEAD
-use tikv::config::TiKvConfig;
+use tikv_importer::import::{ImportKVServer, TiKvConfig};
 
-use tikv_importer::import::ImportKVServer;
-=======
-use tikv_importer::import::{ImportKVServer, TiKvConfig};
->>>>>>> cbdcc43d
 
 fn new_kv_server() -> (ImportKVServer, ImportKvClient, TempDir) {
     let temp_dir = TempDir::new("test_import_kv_server").unwrap();
@@ -46,6 +42,13 @@
 fn test_kv_service() {
     let (mut server, client, _) = new_kv_server();
     server.start();
+
+    let resp = retry!(client.get_version(&GetVersionRequest::new())).unwrap();
+    assert!(resp.get_version().starts_with(&format!("v{}", crate_version!())));
+
+    let resp = retry!(client.get_metrics(&GetMetricsRequest::new())).unwrap();
+    // It's true since we just send a get_version rpc
+    assert!(resp.get_prometheus().contains("request=\"get_version\",result=\"ok\""));
 
     let uuid = Uuid::new_v4().as_bytes().to_vec();
     let mut head = WriteHead::new();
