// Copyright 2018 TiKV Project Authors. Licensed under Apache-2.0.

use std::sync::Arc;
use std::time::Duration;

use clap::crate_version;
use futures::{stream, Future, Stream};
use tempdir::TempDir;
use uuid::Uuid;

use grpcio::{ChannelBuilder, Environment, Result, WriteFlags};
use kvproto::import_kvpb::*;
use kvproto::import_kvpb_grpc::*;

use test_util::retry;
use tikv_importer::import::{ImportKVServer, TiKvConfig};

fn new_kv_server() -> (ImportKVServer, ImportKvClient, TempDir) {
    let temp_dir = TempDir::new("test_import_kv_server").unwrap();

    let mut cfg = TiKvConfig::default();
    cfg.server.addr = "127.0.0.1:0".to_owned();
    cfg.import.import_dir = temp_dir.path().to_str().unwrap().to_owned();
    let server = ImportKVServer::new(&cfg);

    let ch = {
        let env = Arc::new(Environment::new(1));
        let addr = server.bind_addrs().first().unwrap();
        ChannelBuilder::new(env)
            .keepalive_timeout(Duration::from_secs(60))
            .connect(&format!("{}:{}", addr.0, addr.1))
    };
    let client = ImportKvClient::new(ch);

    // Return temp_dir as well, so that temp dir will be properly
    // deleted when it is dropped.
    (server, client, temp_dir)
}

#[test]
fn test_kv_service() {
    let (mut server, client, _) = new_kv_server();
    server.start();

    let resp = retry!(client.get_version(&GetVersionRequest::new())).unwrap();
    assert_eq!(resp.get_version(), crate_version!());
    assert_eq!(resp.get_commit().len(), 40);
<<<<<<< HEAD

    let resp = retry!(client.get_metrics(&GetMetricsRequest::new())).unwrap();
    // It's true since we just send a get_version rpc
    assert!(resp.get_prometheus().contains("request=\"get_version\",result=\"ok\""));

    let uuid = Uuid::new_v4().as_bytes().to_vec();
    let mut head = WriteHead::new();
    head.set_uuid(uuid.clone());
=======
>>>>>>> 533e39ac

    let resp = retry!(client.get_metrics(&GetMetricsRequest::new())).unwrap();
    // It's true since we just send a get_version rpc
    assert!(resp.get_prometheus().contains("request=\"get_version\",result=\"ok\""));

    let uuid = Uuid::new_v4().as_bytes().to_vec();   
    let mut open = OpenEngineRequest::new();
    open.set_uuid(uuid.clone());

    let mut close = CloseEngineRequest::new();
    close.set_uuid(uuid.clone());

    let mut write = WriteEngineV3Request::new();
    
    write.set_uuid(uuid);
    write.set_commit_ts(123);
    let mut p = KVPair::new();
    p.set_key(vec![123]);
    p.set_value(vec![123]);
    write.take_pairs().push(p);

    // Write an engine before it is opened.
    // Only send the write head here to avoid other gRPC errors.
    let resp = retry!(client.write_engine_v3(&write)).unwrap();
    assert!(resp.get_error().has_engine_not_found());

    // Close an engine before it it opened.
    let resp = retry!(client.close_engine(&close)).unwrap();
    assert!(resp.get_error().has_engine_not_found());

    retry!(client.open_engine(&open)).unwrap();
    let resp = retry!(client.write_engine_v3(&write)).unwrap();
    assert!(!resp.has_error());
    let resp = retry!(client.write_engine_v3(&write)).unwrap();
    assert!(!resp.has_error());
    let resp = retry!(client.close_engine(&close)).unwrap();
    assert!(!resp.has_error());

    server.shutdown();
}<|MERGE_RESOLUTION|>--- conflicted
+++ resolved
@@ -45,7 +45,6 @@
     let resp = retry!(client.get_version(&GetVersionRequest::new())).unwrap();
     assert_eq!(resp.get_version(), crate_version!());
     assert_eq!(resp.get_commit().len(), 40);
-<<<<<<< HEAD
 
     let resp = retry!(client.get_metrics(&GetMetricsRequest::new())).unwrap();
     // It's true since we just send a get_version rpc
@@ -54,8 +53,6 @@
     let uuid = Uuid::new_v4().as_bytes().to_vec();
     let mut head = WriteHead::new();
     head.set_uuid(uuid.clone());
-=======
->>>>>>> 533e39ac
 
     let resp = retry!(client.get_metrics(&GetMetricsRequest::new())).unwrap();
     // It's true since we just send a get_version rpc
