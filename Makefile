--- conflicted
+++ resolved
@@ -25,10 +25,6 @@
 ENABLE_FEATURES += sse
 endif
 
-<<<<<<< HEAD
-
-=======
->>>>>>> b9519a3b
 BUILD_INFO_GIT_FALLBACK := "Unknown (no git or not git repo)"
 BUILD_INFO_RUSTC_FALLBACK := "Unknown"
 export TIKV_BUILD_TIME := $(shell date -u '+%Y-%m-%d %I:%M:%S')
