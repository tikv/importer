// Copyright 2018 TiKV Project Authors. Licensed under Apache-2.0.

use std::sync::atomic::{AtomicUsize, Ordering};
use std::sync::Arc;
use std::thread;
use std::time::{Duration, Instant};

use kvproto::metapb::*;

use pd_client::RegionInfo;
use tikv::raftstore::coprocessor::properties::SizeProperties;

use super::client::*;
use super::common::*;
use super::engine::*;
use super::metrics::*;
use super::{Config, Error, Result};

const MAX_RETRY_TIMES: u64 = 3;
const RETRY_INTERVAL_SECS: u64 = 1;

const SPLIT_WAIT_MAX_RETRY_TIMES: u64 = 64;
const SPLIT_WAIT_INTERVAL_MILLIS: u64 = 8;
const SPLIT_MAX_WAIT_INTERVAL_MILLIS: u64 = 1000;
const SCATTER_WAIT_MAX_RETRY_TIMES: u64 = 128;
const SCATTER_WAIT_INTERVAL_MILLIS: u64 = 50;
const SCATTER_MAX_WAIT_INTERVAL_MILLIS: u64 = 5000;

macro_rules! exec_with_retry {
    ($tag:expr, $func:expr, $times:expr, $interval:expr, $max_duration:expr) => {
        let start = Instant::now();
        let mut interval = $interval;
        for i in 0..$times {
            if $func {
                if i > 0 {
                    debug!(concat!("waited between ", $tag); "retry times" => %i, "takes" => ?start.elapsed());
                }
                break;
            } else if i == $times - 1 {
                warn!(concat!($tag, " still failed after exhausting all retries"));
            } else {
                // Exponential back-off with max wait duration
                interval = (2 * interval).min($max_duration);
                thread::sleep(Duration::from_millis(interval));
            }
        }
    };
}

/// PrepareJob is responsible for improving cluster data balance
///
/// The main job is:
/// 1. split data into ranges according to region size and region distribution
/// 2. split and scatter regions of a cluster before we import a large amount of data
pub struct PrepareJob<Client> {
    tag: String,
    cfg: Config,
    client: Arc<Client>,
    engine: Arc<Engine>,
    counter: AtomicUsize,
}

impl<Client: ImportClient> PrepareJob<Client> {
    pub fn new(cfg: Config, client: Client, engine: Arc<Engine>) -> PrepareJob<Client> {
        PrepareJob {
            tag: format!("[PrepareJob {}]", engine.uuid()),
            cfg,
            client: Arc::new(client),
            engine,
            counter: AtomicUsize::new(0),
        }
    }

    pub fn run(&self) -> Result<Vec<RangeInfo>> {
        let start = Instant::now();
        info!("split and scatter"; "tag" => %self.tag);

        let props = match self.engine.get_size_properties() {
            Ok(v) => {
                info!("get size properties"; "tag" => %self.tag, "size" => %v.total_size);
                v
            }
            Err(e) => {
                error!("get size properties failed"; "tag" => %self.tag, "err" => %e);
                return Err(e);
            }
        };

        IMPORT_EACH_PHASE.with_label_values(&["prepare"]).set(1.0);
        let prepares = self.prepare(&props);
        IMPORT_EACH_PHASE.with_label_values(&["prepare"]).set(0.0);

        let num_prepares = prepares?;
        info!("split and scatter completed"; "tag" => %self.tag, "ranges" => %num_prepares, "takes" => ?start.elapsed());

        // One `SubImportJob` is responsible for one range, the max number of `SubImportJob`
        // is `num_import_jobs`.
        Ok(get_approximate_ranges(
            &props,
            self.cfg.num_import_jobs,
            self.cfg.region_split_size.0 as usize,
        ))
    }

    fn prepare(&self, props: &SizeProperties) -> Result<usize> {
        let split_size = self.cfg.region_split_size.0 as usize;
        let mut ctx = RangeContext::new(Arc::clone(&self.client), split_size);

        let mut wait_scatter_regions = vec![];
        let mut num_prepares = 0;
        let mut start = Vec::new();
        for (k, v) in props.index_handles.iter() {
            ctx.add(v.size as usize);
            if !ctx.should_stop_before(k) {
                continue;
            }

            let range = RangeInfo::new(&start, k, ctx.raw_size());
            if let Ok(true) = self.run_prepare_range_job(range, &mut wait_scatter_regions) {
                num_prepares += 1;
            }

            start = k.to_owned();
            ctx.reset(k);
        }

        // We need to wait all regions for scattering finished.
        let start = Instant::now();
        while let Some(region_id) = wait_scatter_regions.pop() {
            exec_with_retry!(
                "scatter",
                self.client.is_scatter_region_finished(region_id)?,
                SCATTER_WAIT_MAX_RETRY_TIMES,
                SCATTER_WAIT_INTERVAL_MILLIS,
                SCATTER_MAX_WAIT_INTERVAL_MILLIS
            );
        }
        info!("scatter all regions finished"; "tag" => %self.tag, "takes" => ?start.elapsed());

        Ok(num_prepares)
    }

    fn run_prepare_range_job(
        &self,
        range: RangeInfo,
        wait_scatter_regions: &mut Vec<u64>,
    ) -> Result<bool> {
        let id = self.counter.fetch_add(1, Ordering::SeqCst);
        let tag = format!("[PrepareRangeJob {}:{}]", self.engine.uuid(), id);
        let job = PrepareRangeJob::new(tag, range, Arc::clone(&self.client));
        job.run(wait_scatter_regions)
    }
}

/// PrepareRangeJob is responsible for helping to split and scatter regions.
/// according to range of data we are going to import
struct PrepareRangeJob<Client> {
    tag: String,
    range: RangeInfo,
    client: Arc<Client>,
}

impl<Client: ImportClient> PrepareRangeJob<Client> {
    fn new(tag: String, range: RangeInfo, client: Arc<Client>) -> PrepareRangeJob<Client> {
        PrepareRangeJob { tag, range, client }
    }

    fn run(&self, wait_scatter_regions: &mut Vec<u64>) -> Result<bool> {
        let start = Instant::now();
        info!("prepare range"; "tag" => %self.tag, "range" => ?self.range);

        for i in 0..MAX_RETRY_TIMES {
            if i != 0 {
                thread::sleep(Duration::from_secs(RETRY_INTERVAL_SECS));
            }

            let mut region = match self.client.get_region(self.range.get_start()) {
                Ok(region) => region,
                Err(e) => {
                    warn!("get_region failed"; "tag" => %self.tag, "err" => %e);
                    continue;
                }
            };

            for _ in 0..MAX_RETRY_TIMES {
                match self.prepare(region, wait_scatter_regions) {
                    Ok(v) => {
                        info!("prepare range completed"; "tag" => %self.tag, "range" => ?self.range, "takes" => ?start.elapsed());
                        return Ok(v);
                    }
                    Err(Error::UpdateRegion(new_region)) => {
                        region = new_region;
                        continue;
                    }
                    Err(_) => break,
                }
            }
        }

        error!("prepare range failed (too many tries)"; "tag" => %self.tag);
        Err(Error::PrepareRangeJobFailed(self.tag.clone()))
    }

    fn prepare(&self, mut region: RegionInfo, wait_scatter_regions: &mut Vec<u64>) -> Result<bool> {
        if !self.need_split(&region) {
            return Ok(false);
        }
        match self.split_region(&region) {
            Ok(new_region) => {
                // We need to wait for a few milliseconds, because PD may have
                // not received any heartbeat from the new split region, such
                // that PD cannot create scatter operator for the new split
                // region because it doesn't have the meta data of the new split
                // region.
                exec_with_retry!(
                    "split",
                    self.client.has_region_id(new_region.region.id)?,
                    SPLIT_WAIT_MAX_RETRY_TIMES,
                    SPLIT_WAIT_INTERVAL_MILLIS,
                    SPLIT_MAX_WAIT_INTERVAL_MILLIS
                );
                self.scatter_region(&new_region)?;
                wait_scatter_regions.push(new_region.region.id);

                Ok(true)
            }
            Err(Error::NotLeader(new_leader)) => {
                region.leader = new_leader;
                Err(Error::UpdateRegion(region))
            }
            Err(Error::EpochNotMatch(current_regions)) => {
                let current_region = current_regions
                    .iter()
                    .find(|&r| self.need_split(r))
                    .cloned();
                match current_region {
                    Some(current_region) => {
                        let new_leader = region
                            .leader
                            .and_then(|p| find_region_peer(&current_region, p.get_store_id()));
                        Err(Error::UpdateRegion(RegionInfo::new(
                            current_region,
                            new_leader,
                        )))
                    }
                    None => {
                        warn!("epoch not match"; "tag" => %self.tag, "new_regions" => ?current_regions);
                        Err(Error::EpochNotMatch(current_regions))
                    }
                }
            }
            Err(e) => Err(e),
        }
    }

    /// Judges if we need to split the region.
    fn need_split(&self, region: &Region) -> bool {
        let split_key = self.range.get_end();
        if split_key.is_empty() {
            return false;
        }
        if split_key <= region.get_start_key() {
            return false;
        }
        before_end(split_key, region.get_end_key())
    }

    fn split_region(&self, region: &RegionInfo) -> Result<RegionInfo> {
        let split_key = self.range.get_end();
        let res = match self.client.split_region(region, split_key) {
            Ok(mut resp) => {
                if !resp.has_region_error() {
                    Ok(resp)
                } else {
                    match Error::from(resp.take_region_error()) {
                        e @ Error::NotLeader(_) | e @ Error::EpochNotMatch(_) => return Err(e),
                        e => Err(e),
                    }
                }
            }
            Err(e) => Err(e),
        };

        match res {
            Ok(mut resp) => {
                info!("split completed"; "tag" => %self.tag, "region" => ?ReadableDebug(region), "at" => ::log_wrappers::Key(split_key));
                // Just assume that the leader will be at the same store.
                let left = resp.take_left();
                let leader = match region.leader {
                    Some(ref p) => find_region_peer(&left, p.get_store_id()),
                    None => None,
                };
                Ok(RegionInfo::new(left, leader))
            }
            Err(e) => {
                warn!(
                    "split failed"; "tag" => %self.tag, "region" => ?ReadableDebug(region), "at" => ::log_wrappers::Key(split_key), "err" => %e
                );
                Err(e)
            }
        }
    }

    fn scatter_region(&self, region: &RegionInfo) -> Result<()> {
        match self.client.scatter_region(region) {
            Ok(_) => {
                info!("scatter completed"; "tag" => %self.tag, "region" => %region.get_id());
                Ok(())
            }
            Err(e) => {
                warn!("scatter failed"; "tag" => %self.tag, "region" => %region.get_id(), "err" => %e);
                Err(e)
            }
        }
    }
}

#[cfg(test)]
mod tests {
    use super::*;
    use crate::import::test_helpers::*;

    use engine::rocks::Writable;
    use tempdir::TempDir;
    use uuid::Uuid;

    use tikv::config::DbConfig;
<<<<<<< HEAD
    use tikv_util::security::SecurityConfig;
=======
>>>>>>> c32f7dfd
    use txn_types::Key;

    fn new_encoded_key(k: &[u8]) -> Vec<u8> {
        if k.is_empty() {
            vec![]
        } else {
            Key::from_raw(k).into_encoded()
        }
    }

    #[test]
    fn test_prepare_job() {
        let dir = TempDir::new("test_import_prepare_job").unwrap();
        let uuid = Uuid::new_v4();
        let db_cfg = DbConfig::default();
        let security_mgr = Arc::default();
        let engine = Arc::new(Engine::new(dir.path(), uuid, db_cfg, security_mgr).unwrap());

        // Generate entries to prepare.
        let (n, m) = (4, 4);
        // This size if pre-calculated.
        let index_size = 10;
        for i in 0..n {
            for j in 0..m {
                let v = &[i + j * n + 1];
                let k = new_encoded_key(v);
                engine.put(&k, v).unwrap();
                assert_eq!(k.len() + v.len(), index_size);
                engine.flush(true).unwrap();
            }
        }

        let mut cfg = Config::default();
        // We have n * m = 16 entries and 4 jobs.
        cfg.num_import_jobs = 4;
        // Each region contains at most 3 entries.
        cfg.region_split_size.0 = index_size as u64 * 3;

        // Expected ranges returned by the prepare job.
        let ranges = vec![
            (vec![], vec![4]),
            (vec![4], vec![8]),
            (vec![8], vec![12]),
            (vec![12], vec![]),
        ];

        // Test with an empty range.
        {
            let mut client = MockClient::new();
            client.add_region_range(b"", b"");
            // Expected region ranges returned by the prepare job.
            let region_ranges = vec![
                (vec![], vec![3], true),
                (vec![3], vec![6], true),
                (vec![6], vec![9], true),
                (vec![9], vec![12], true),
                (vec![12], vec![15], true),
                (vec![15], vec![], false),
            ];
            run_and_check_prepare_job(
                cfg.clone(),
                client,
                Arc::clone(&engine),
                &ranges,
                &region_ranges,
            );
        }

        // Test with some segmented region ranges.
        {
            let mut client = MockClient::new();
            let keys = vec![
                // [0, 3), [3, 5)
                5, // [5, 7)
                7, // [7, 10), [10, 13), [13, 15)
                15,
            ];
            let mut last = Vec::new();
            for i in keys {
                let k = new_encoded_key(&[i]);
                client.add_region_range(&last, &k);
                last = k.clone();
            }
            client.add_region_range(&last, b"");
            // Expected region ranges returned by the prepare job.
            let region_ranges = vec![
                (vec![], vec![3], true),
                (vec![3], vec![5], false),
                (vec![5], vec![7], false),
                (vec![7], vec![10], true),
                (vec![10], vec![13], true),
                (vec![13], vec![15], false),
                (vec![15], vec![], false),
            ];
            run_and_check_prepare_job(
                cfg.clone(),
                client,
                Arc::clone(&engine),
                &ranges,
                &region_ranges,
            );
        }
    }

    fn run_and_check_prepare_job(
        cfg: Config,
        client: MockClient,
        engine: Arc<Engine>,
        expected_ranges: &[(Vec<u8>, Vec<u8>)],
        expected_region_ranges: &[(Vec<u8>, Vec<u8>, bool)],
    ) {
        let job = PrepareJob::new(cfg, client.clone(), Arc::clone(&engine));

        let ranges = job.run().unwrap();
        assert_eq!(ranges.len(), expected_ranges.len());
        for (range, &(ref start, ref end)) in ranges.iter().zip(expected_ranges.iter()) {
            let start_key = new_encoded_key(start);
            let end_key = new_encoded_key(end);
            assert_eq!(range.get_start(), start_key.as_slice());
            assert_eq!(range.get_end(), end_key.as_slice());
        }

        for &(ref start, ref end, should_scatter) in expected_region_ranges {
            let start_key = new_encoded_key(start);
            let end_key = new_encoded_key(end);
            let region = client.get_region(&start_key).unwrap();
            assert_eq!(region.get_start_key(), start_key.as_slice());
            assert_eq!(region.get_end_key(), end_key.as_slice());
            if should_scatter {
                client.get_scatter_region(region.get_id()).unwrap();
            }
        }
    }
}<|MERGE_RESOLUTION|>--- conflicted
+++ resolved
@@ -325,10 +325,6 @@
     use uuid::Uuid;
 
     use tikv::config::DbConfig;
-<<<<<<< HEAD
-    use tikv_util::security::SecurityConfig;
-=======
->>>>>>> c32f7dfd
     use txn_types::Key;
 
     fn new_encoded_key(k: &[u8]) -> Vec<u8> {
