--- conflicted
+++ resolved
@@ -122,15 +122,11 @@
             log_level: slog::Level::Info,
             log_file: "".to_owned(),
             log_rotation_timespan: ReadableDuration::hours(24),
-<<<<<<< HEAD
             server: tikv::server::Config {
                 grpc_concurrency: 16,
                 ..Default::default()
             },
-=======
-            server: tikv::server::Config::default(),
             status_server_address: None,
->>>>>>> b2f9294b
             metric: MetricConfig::default(),
             rocksdb,
             security: SecurityConfig::default(),
