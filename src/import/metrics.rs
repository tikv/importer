--- conflicted
+++ resolved
@@ -95,13 +95,8 @@
 pub fn dump() -> String {
     let mut buffer = vec![];
     let encoder = TextEncoder::new();
-<<<<<<< HEAD
-    let metric_familys = prometheus::gather();
-    for mf in metric_familys {
-=======
     let metric_families = prometheus::gather();
     for mf in metric_families {
->>>>>>> b9519a3b
         if let Err(e) = encoder.encode(&[mf], &mut buffer) {
             warn!("prometheus encoding error"; "err" => ?e);
         }
