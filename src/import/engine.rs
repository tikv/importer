// Copyright 2018 TiKV Project Authors. Licensed under Apache-2.0.

use std::cmp;
use std::fmt;
use std::i32;
use std::io;
use std::ops::Deref;
use std::path::{Path, PathBuf, MAIN_SEPARATOR};
use std::sync::Arc;

use crc::crc32::{self, Hasher32};
use uuid::Uuid;

use kvproto::import_kvpb::mutation::Op as MutationOp;
use kvproto::import_kvpb::*;
use kvproto::import_sstpb::*;

use engine::rocks::util::{new_engine_opt, CFOptions};
use engine::rocks::{
    BlockBasedOptions, Cache, ColumnFamilyOptions, DBIterator, DBOptions, Env, EnvOptions,
    ExternalSstFileInfo, LRUCacheOptions, ReadOptions, SequentialFile, Writable,
    WriteBatch as RawBatch, DB,
};
use engine::{CF_DEFAULT, CF_WRITE};
use engine_rocksdb::SstFileWriter;
use tikv::config::DbConfig;
use tikv::raftstore::coprocessor::properties::{
    IndexHandle, RangeProperties, RangePropertiesCollectorFactory, SizeProperties,
};
use tikv::storage::mvcc::{Write, WriteType};
use tikv_util::config::MB;
use txn_types::{is_short_value, Key, TimeStamp};

use super::common::*;
use super::Result;
use crate::import::stream::SSTFile;
use engine::rocks::util::security::encrypted_env_from_cipher_file;
use tikv_util::security::SecurityManager;

/// Engine wraps rocksdb::DB with customized options to support efficient bulk
/// write.
pub struct Engine {
    db: Arc<DB>,
    uuid: Uuid,
    db_cfg: DbConfig,
    security_mgr: Arc<SecurityManager>,
}

impl Engine {
    pub fn new<P: AsRef<Path>>(
        path: P,
        uuid: Uuid,
        db_cfg: DbConfig,
        security_mgr: Arc<SecurityManager>,
    ) -> Result<Engine> {
        let db = {
            let (db_opts, cf_opts) = tune_dboptions_for_bulk_load(&db_cfg);
            new_engine_opt(path.as_ref().to_str().unwrap(), db_opts, vec![cf_opts])?
        };
        Ok(Engine {
            db: Arc::new(db),
            uuid,
            db_cfg,
            security_mgr,
        })
    }

    pub fn uuid(&self) -> Uuid {
        self.uuid
    }

    pub fn write(&self, batch: WriteBatch) -> Result<usize> {
        // Just a guess.
        let wb_cap = cmp::min(batch.get_mutations().len() * 128, MB as usize);
        let wb = RawBatch::with_capacity(wb_cap);
        let commit_ts = TimeStamp::new(batch.get_commit_ts());
        for m in batch.get_mutations().iter() {
            match m.get_op() {
                MutationOp::Put => {
                    let k = Key::from_raw(m.get_key()).append_ts(commit_ts);
                    wb.put(k.as_encoded(), m.get_value()).unwrap();
                }
            }
        }

        let size = wb.data_size();
        self.write_without_wal(&wb)?;

        Ok(size)
    }

    pub fn write_v3(&self, commit_ts: u64, pairs: &[KvPair]) -> Result<usize> {
        // Just a guess.
        let wb_cap = cmp::min(pairs.len() * 128, MB as usize);
        let wb = RawBatch::with_capacity(wb_cap);
        let commit_ts = TimeStamp::new(commit_ts);
        for p in pairs {
            let k = Key::from_raw(p.get_key()).append_ts(commit_ts);
            wb.put(k.as_encoded(), p.get_value()).unwrap();
        }

        let size = wb.data_size();
        self.write_without_wal(&wb)?;

        Ok(size)
    }

    pub fn new_iter(&self, verify_checksum: bool) -> DBIterator<Arc<DB>> {
        let mut ropts = ReadOptions::new();
        ropts.fill_cache(false);
        ropts.set_verify_checksums(verify_checksum);
        DBIterator::new(Arc::clone(&self.db), ropts)
    }

    pub fn new_sst_writer(&self) -> Result<SSTWriter> {
        SSTWriter::new(&self.db_cfg, &self.security_mgr, self.db.path())
    }

    pub fn get_size_properties(&self) -> Result<SizeProperties> {
        let mut res = SizeProperties::default();
        let collection = self.get_properties_of_all_tables()?;
        for (_, v) in &*collection {
            let props = RangeProperties::decode(v.user_collected_properties())?;
            let mut prev_size = 0;
            for (key, range) in props.offsets {
                res.index_handles.add(
                    key,
                    IndexHandle {
                        size: range.size - prev_size,
                        offset: range.size,
                    },
                );
                prev_size = range.size;
            }
            res.total_size += prev_size;
        }
        Ok(res)
    }
}

impl Deref for Engine {
    type Target = DB;

    fn deref(&self) -> &Self::Target {
        &self.db
    }
}

impl fmt::Debug for Engine {
    fn fmt(&self, f: &mut fmt::Formatter<'_>) -> fmt::Result {
        f.debug_struct("Engine")
            .field("uuid", &self.uuid())
            .field("path", &self.path().to_owned())
            .finish()
    }
}

pub struct LazySSTInfo {
    env: Arc<Env>,
    file_path: PathBuf,
    pub(crate) file_size: u64,
    pub(crate) range: Range,
    pub(crate) cf_name: &'static str,
}

impl fmt::Debug for LazySSTInfo {
    fn fmt(&self, f: &mut fmt::Formatter<'_>) -> fmt::Result {
        f.debug_struct("LazySSTInfo")
            .field("file_path", &self.file_path)
            .field("file_size", &self.file_size)
            .field("range", &self.range)
            .field("cf_name", &self.cf_name)
            .finish()
    }
}

impl LazySSTInfo {
    fn new(env: Arc<Env>, info: ExternalSstFileInfo, cf_name: &'static str) -> Self {
        // This range doesn't contain the data prefix, like the region range.
        let mut range = Range::default();
        range.set_start(keys::origin_key(info.smallest_key()).to_owned());
        range.set_end(keys::origin_key(info.largest_key()).to_owned());

        Self {
            env,
            file_path: info.file_path(),
            file_size: info.file_size(),
            range,
            cf_name,
        }
    }

    pub fn open(&self) -> Result<SequentialFile> {
        Ok(self
            .env
            .new_sequential_file(self.file_path.to_str().unwrap(), EnvOptions::new())?)
    }

    pub(crate) fn into_sst_file(self) -> Result<SSTFile> {
        let mut seq_file = self.open()?;

        // TODO: If we can compute the CRC simultaneously with upload, we don't
        // need to open() and read() the file twice.
        let mut writer = Crc32Writer {
            digest: crc32::Digest::new(crc32::IEEE),
            length: 0,
        };
        io::copy(&mut seq_file, &mut writer)?;

        let mut meta = SstMeta::default();
        meta.set_uuid(Uuid::new_v4().as_bytes().to_vec());
        meta.set_range(self.range.clone());
        meta.set_crc32(writer.digest.sum32());
        meta.set_length(writer.length);
        meta.set_cf_name(self.cf_name.to_owned());

        Ok(SSTFile { meta, info: self })
    }
}

impl Drop for LazySSTInfo {
    fn drop(&mut self) {
        match self.env.delete_file(self.file_path.to_str().unwrap()) {
            Ok(()) => {
                info!("cleanup SST completed"; "file_path" => ?self.file_path);
            }
            Err(err) => {
                warn!("cleanup SST failed"; "file_path" => ?self.file_path, "err" => %err);
            }
        }
    }
}

struct Crc32Writer {
    digest: crc32::Digest,
    length: u64,
}

impl io::Write for Crc32Writer {
    fn write(&mut self, buf: &[u8]) -> io::Result<usize> {
        self.digest.write(buf);
        self.length += buf.len() as u64;
        Ok(buf.len())
    }

    fn flush(&mut self) -> io::Result<()> {
        Ok(())
    }
}

pub struct SSTWriter {
    env: Arc<Env>,
    // we need to preserve base env for reading raw file while env is an encrypted env
    base_env: Option<Arc<Env>>,
    default: SstFileWriter,
    default_entries: u64,
    write: SstFileWriter,
    write_entries: u64,
}

impl SSTWriter {
    pub fn new(db_cfg: &DbConfig, security_mgr: &SecurityManager, path: &str) -> Result<SSTWriter> {
        let mut env = Arc::new(Env::new_mem());
        let mut base_env = None;
        let cipher_file = security_mgr.cipher_file();
        if !cipher_file.is_empty() {
            base_env = Some(Arc::clone(&env));
            env = encrypted_env_from_cipher_file(&cipher_file, Some(env))?;
        }
        let uuid = Uuid::new_v4().to_string();
        // Placeholder. SstFileWriter don't actually use block cache.
        let cache = None;

        // Creates a writer for default CF
        // Here is where we set table_properties_collector_factory, so that we can collect
        // some properties about SST
        let mut default_opts = db_cfg.defaultcf.build_opt(&cache);
        default_opts.set_env(Arc::clone(&env));
        default_opts.compression_per_level(&db_cfg.defaultcf.compression_per_level);
        let mut default = SstFileWriter::new(EnvOptions::new(), default_opts);
        default.open(&format!("{}{}.{}:default", path, MAIN_SEPARATOR, uuid))?;

        // Creates a writer for write CF
        let mut write_opts = db_cfg.writecf.build_opt(&cache);
        write_opts.set_env(Arc::clone(&env));
        write_opts.compression_per_level(&db_cfg.writecf.compression_per_level);
        let mut write = SstFileWriter::new(EnvOptions::new(), write_opts);
        write.open(&format!("{}{}.{}:write", path, MAIN_SEPARATOR, uuid))?;

        Ok(SSTWriter {
            env,
            base_env,
            default,
            default_entries: 0,
            write,
            write_entries: 0,
        })
    }

    pub fn put(&mut self, key: &[u8], value: &[u8]) -> Result<()> {
        let k = keys::data_key(key);
        let (_, commit_ts) = Key::split_on_ts_for(key)?;
        if is_short_value(value) {
            let w = Write::new(WriteType::Put, commit_ts, Some(value.to_vec()));
            self.write.put(&k, &w.as_ref().to_bytes())?;
            self.write_entries += 1;
        } else {
            let w = Write::new(WriteType::Put, commit_ts, None);
            self.write.put(&k, &w.as_ref().to_bytes())?;
            self.write_entries += 1;
            self.default.put(&k, value)?;
            self.default_entries += 1;
        }
        Ok(())
    }

    pub fn finish(&mut self) -> Result<Vec<LazySSTInfo>> {
        let mut infos = Vec::with_capacity(2);
        if self.default_entries > 0 {
            let info = self.default.finish()?;
            infos.push(LazySSTInfo::new(
                Arc::clone(self.base_env.as_ref().unwrap_or_else(|| &self.env)),
                info,
                CF_DEFAULT,
            ));
        }
        if self.write_entries > 0 {
            let info = self.write.finish()?;
            infos.push(LazySSTInfo::new(
                Arc::clone(self.base_env.as_ref().unwrap_or_else(|| &self.env)),
                info,
                CF_WRITE,
            ));
        }
        Ok(infos)
    }
}

/// Gets a set of approximately equal size ranges from `props`.
/// The maximum number of ranges cannot exceed `max_ranges`,
/// and the minimum number of ranges cannot be smaller than `min_range_size`
pub fn get_approximate_ranges(
    props: &SizeProperties,
    max_ranges: usize,
    min_range_size: usize,
) -> Vec<RangeInfo> {
    let range_size = (props.total_size as usize + max_ranges - 1) / max_ranges;
    let range_size = cmp::max(range_size, min_range_size);

    let mut size = 0;
    let mut start = RANGE_MIN;
    let mut ranges = Vec::new();
    for (i, (k, v)) in props.index_handles.iter().enumerate() {
        size += v.size as usize;
        let end = if i == (props.index_handles.len() - 1) {
            // Index range end is inclusive, so we need to use RANGE_MAX as
            // the last range end.
            RANGE_MAX
        } else {
            k
        };
        if size >= range_size || i == (props.index_handles.len() - 1) {
            let range = RangeInfo::new(start, end, size);
            ranges.push(range);
            size = 0;
            start = end;
        }
    }

    ranges
}

fn tune_dboptions_for_bulk_load(opts: &DbConfig) -> (DBOptions, CFOptions<'_>) {
    const DISABLED: i32 = i32::MAX;

    let mut db_opts = DBOptions::new();
    db_opts.create_if_missing(true);
    db_opts.enable_statistics(false);
    // Vector memtable doesn't support concurrent write.
    db_opts.allow_concurrent_memtable_write(false);
    // RocksDB preserves `max_background_jobs/4` for flush.
    db_opts.set_max_background_jobs(opts.max_background_jobs);

    // Put index and filter in block cache to restrict memory usage.
    let mut cache_opts = LRUCacheOptions::new();
    cache_opts.set_capacity(128 * MB as usize);
    let mut block_base_opts = BlockBasedOptions::new();
    block_base_opts.set_block_cache(&Cache::new_lru_cache(cache_opts));
    block_base_opts.set_cache_index_and_filter_blocks(true);
    let mut cf_opts = ColumnFamilyOptions::new();
    cf_opts.set_block_based_table_factory(&block_base_opts);
    cf_opts.compression_per_level(&opts.defaultcf.compression_per_level);
    // Consider using a large write buffer but be careful about OOM.
    cf_opts.set_write_buffer_size(opts.defaultcf.write_buffer_size.0);
    cf_opts.set_target_file_size_base(opts.defaultcf.write_buffer_size.0);
    cf_opts.set_vector_memtable_factory(opts.defaultcf.write_buffer_size.0);
    cf_opts.set_max_write_buffer_number(opts.defaultcf.max_write_buffer_number);
    // Disable compaction and rate limit.
    cf_opts.set_disable_auto_compactions(true);
    cf_opts.set_soft_pending_compaction_bytes_limit(0);
    cf_opts.set_hard_pending_compaction_bytes_limit(0);
    cf_opts.set_level_zero_stop_writes_trigger(DISABLED);
    cf_opts.set_level_zero_slowdown_writes_trigger(DISABLED);
    // Add size properties to get approximate ranges wihout scan.
    let f = Box::new(RangePropertiesCollectorFactory::default());
    cf_opts.add_table_properties_collector_factory("tikv.size-properties-collector", f);
    (db_opts, CFOptions::new(CF_DEFAULT, cf_opts))
}

#[cfg(test)]
mod tests {
    use super::*;

    use engine::rocks::util::new_engine_opt;
    use engine::rocks::IngestExternalFileOptions;
    use kvproto::kvrpcpb::IsolationLevel;
    use kvproto::metapb::{Peer, Region};
    use std::fs::File;
    use std::io::{self, Write};
    use tempdir::TempDir;

    use engine::rocks::util::security::encrypted_env_from_cipher_file;
    use engine_rocks::RocksEngine;
    use rand::{
        rngs::{OsRng, StdRng},
        RngCore, SeedableRng,
    };
    use tikv::raftstore::store::RegionSnapshot;
    use tikv::storage::config::BlockCacheConfig;
    use tikv::storage::mvcc::MvccReader;
<<<<<<< HEAD
    use tikv_util::file::file_exists;
=======
    use tikv_util::{
        file::file_exists,
        security::{SecurityConfig, SecurityManager},
    };
>>>>>>> c32f7dfd

    fn new_engine() -> (TempDir, Engine) {
        let dir = TempDir::new("test_import_engine").unwrap();
        let uuid = Uuid::new_v4();
        let db_cfg = DbConfig::default();
        let security_mgr = Arc::default();
        let engine = Engine::new(dir.path(), uuid, db_cfg, security_mgr).unwrap();
        (dir, engine)
    }

    fn new_write_batch(n: u8, ts: u64) -> WriteBatch {
        let mut wb = WriteBatch::default();
        for i in 0..n {
            let mut m = Mutation::default();
            m.set_op(MutationOp::Put);
            m.set_key(vec![i]);
            m.set_value(vec![i]);
            wb.mut_mutations().push(m);
        }
        wb.set_commit_ts(ts);
        wb
    }

    fn new_kv_pairs(n: u8) -> Vec<KvPair> {
        let mut pairs = vec![KvPair::default(); n as usize];
        for i in 0..n {
            let mut p = KvPair::default();
            p.set_key(vec![i]);
            p.set_value(vec![i]);
            pairs[i as usize] = p;
        }
        pairs
    }

    fn new_encoded_key(i: u8, ts: u64) -> Vec<u8> {
        let ts = TimeStamp::new(ts);
        Key::from_raw(&[i]).append_ts(ts).into_encoded()
    }

    #[test]
    fn test_write() {
        let (_dir, engine) = new_engine();

        let n = 10;
        let commit_ts = 10;
        let wb = new_write_batch(n, commit_ts);
        engine.write(wb).unwrap();

        for i in 0..n {
            let key = new_encoded_key(i, commit_ts);
            assert_eq!(engine.get(&key).unwrap().unwrap(), &[i]);
        }
    }

    #[test]
    fn test_write_v3() {
        let (_dir, engine) = new_engine();

        let n = 10;
        let commit_ts = 10;
        let pairs = new_kv_pairs(n);
        engine.write_v3(commit_ts, &pairs).unwrap();

        for i in 0..n {
            let key = new_encoded_key(i, commit_ts);
            assert_eq!(engine.get(&key).unwrap().unwrap(), &[i]);
        }
    }

    #[test]
    fn test_sst_writer() {
        test_sst_writer_with(1, &[CF_WRITE], &SecurityManager::default());
        test_sst_writer_with(1024, &[CF_DEFAULT, CF_WRITE], &SecurityManager::default());

        let temp_dir = TempDir::new("/tmp/encrypted_env_from_cipher_file").unwrap();
        let security_mgr = create_security_mgr(&temp_dir);
        test_sst_writer_with(1, &[CF_WRITE], &security_mgr);
        test_sst_writer_with(1024, &[CF_DEFAULT, CF_WRITE], &security_mgr);
    }

    fn create_security_mgr(temp_dir: &TempDir) -> SecurityManager {
        let path = temp_dir.path().join("cipher_file");
        let mut cipher_file = File::create(&path).unwrap();
        cipher_file.write_all(b"ACFFDBCC").unwrap();
        cipher_file.sync_all().unwrap();
        let mut security_cfg = SecurityConfig::default();
        security_cfg.cipher_file = path.to_str().unwrap().to_owned();
        assert_eq!(file_exists(&security_cfg.cipher_file), true);
        SecurityManager::new(&security_cfg).unwrap()
    }

    fn test_sst_writer_with(value_size: usize, cf_names: &[&str], security_mgr: &SecurityManager) {
        let temp_dir = TempDir::new("_test_sst_writer").unwrap();

        let cfg = DbConfig::default();
        let mut db_opts = cfg.build_opt();
        let cipher_file = security_mgr.cipher_file();
        if !cipher_file.is_empty() {
            let env = encrypted_env_from_cipher_file(&cipher_file, None).unwrap();
            db_opts.set_env(env);
        }
        let cache = BlockCacheConfig::default().build_shared_cache();
        let cfs_opts = cfg.build_cf_opts(&cache);
        let db = new_engine_opt(temp_dir.path().to_str().unwrap(), db_opts, cfs_opts).unwrap();
        let db = Arc::new(db);

        let n = 10;
        let commit_ts = 10;
        let mut w = SSTWriter::new(&cfg, &security_mgr, temp_dir.path().to_str().unwrap()).unwrap();

        // Write some keys.
        let value = vec![1u8; value_size];
        for i in 0..n {
            let key = new_encoded_key(i, commit_ts);
            w.put(&key, &value).unwrap();
        }

        let infos = w.finish().unwrap();
        assert_eq!(infos.len(), cf_names.len());

        for (info, cf_name) in infos.iter().zip(cf_names.iter()) {
            // Check SSTInfo
            let start = new_encoded_key(0, commit_ts);
            let end = new_encoded_key(n - 1, commit_ts);
            assert_eq!(info.range.get_start(), start.as_slice());
            assert_eq!(info.range.get_end(), end.as_slice());
            assert_eq!(info.cf_name, cf_name.to_owned());

            // Write the data to a file and ingest it to the engine.
            let path = Path::new(db.path()).join("test.sst");
            {
                let mut src = info.open().unwrap();
                let mut dest = File::create(&path).unwrap();
                io::copy(&mut src, &mut dest).unwrap();
            }
            let mut opts = IngestExternalFileOptions::new();
            opts.move_files(true);
            let handle = db.cf_handle(cf_name).unwrap();
            db.ingest_external_file_cf(handle, &opts, &[path.to_str().unwrap()])
                .unwrap();
        }

        // Make a fake region snapshot.
        let mut region = Region::default();
        region.set_id(1);
        region.mut_peers().push(Peer::default());
        let snap = RegionSnapshot::<RocksEngine>::from_raw(Arc::clone(&db), region);

        let mut reader = MvccReader::new(snap, None, false, IsolationLevel::Si);
        // Make sure that all kvs are right.
        for i in 0..n {
            let k = Key::from_raw(&[i]);
            let v = reader.get(&k, TimeStamp::new(commit_ts)).unwrap().unwrap();
            assert_eq!(&v, &value);
        }
        // Make sure that no extra keys are added.
        let (keys, _) = reader.scan_keys(None, (n + 1) as usize).unwrap();
        assert_eq!(keys.len(), n as usize);
        for (i, expected) in keys.iter().enumerate() {
            let k = Key::from_raw(&[i as u8]);
            assert_eq!(k.as_encoded(), expected.as_encoded());
        }
    }

    const SIZE_INDEX_DISTANCE: usize = 4 * 1024 * 1024;

    #[test]
    fn test_approximate_ranges() {
        let (_dir, engine) = new_engine();

        let num_files = 3;
        let num_entries = 3;
        for i in 0..num_files {
            for j in 0..num_entries {
                // (0, 3, 6), (1, 4, 7), (2, 5, 8)
                let k = [i + j * num_files];
                let v = vec![0u8; SIZE_INDEX_DISTANCE - k.len()];
                engine.put(&k, &v).unwrap();
                engine.flush(true).unwrap();
            }
        }

        let props = engine.get_size_properties().unwrap();
        assert_eq!(props.total_size, (SIZE_INDEX_DISTANCE as u64) * 9);

        let ranges = get_approximate_ranges(&props, 1, 0);
        assert_eq!(ranges.len(), 1);
        assert_eq!(ranges[0].start, RANGE_MIN.to_owned());
        assert_eq!(ranges[0].end, RANGE_MAX.to_owned());

        let ranges = get_approximate_ranges(&props, 3, 0);
        assert_eq!(ranges.len(), 3);
        assert_eq!(ranges[0].start, RANGE_MIN.to_owned());
        assert_eq!(ranges[0].end, vec![2]);
        assert_eq!(ranges[1].start, vec![2]);
        assert_eq!(ranges[1].end, vec![5]);
        assert_eq!(ranges[2].start, vec![5]);
        assert_eq!(ranges[2].end, RANGE_MAX.to_owned());

        let ranges = get_approximate_ranges(&props, 4, SIZE_INDEX_DISTANCE * 4);
        assert_eq!(ranges.len(), 3);
        assert_eq!(ranges[0].start, RANGE_MIN.to_owned());
        assert_eq!(ranges[0].end, vec![3]);
        assert_eq!(ranges[1].start, vec![3]);
        assert_eq!(ranges[1].end, vec![7]);
        assert_eq!(ranges[2].start, vec![7]);
        assert_eq!(ranges[2].end, RANGE_MAX.to_owned());
    }

    #[test]
    fn test_size_of_huge_engine() {
        let mut seed = <StdRng as SeedableRng>::Seed::default();
        OsRng.fill_bytes(&mut seed);
        eprintln!("test_size_of_huge_engine seed = {:x?}", &seed);

        let mut rng = StdRng::from_seed(seed);

        let (_dir, engine) = new_engine();

        for i in 0..100 {
            let mut wb = WriteBatch::default();
            for j in 0..1000 {
                let key = format!("t{:08}_r{:08}", i, j).into_bytes();
                let mut value = vec![0u8; 78];
                rng.fill_bytes(&mut value);

                let mut m = Mutation::default();
                m.set_op(MutationOp::Put);
                m.set_key(key);
                m.set_value(value);
                wb.mut_mutations().push(m);
            }
            wb.set_commit_ts(i + 1);
            engine.write(wb).unwrap();
        }
        engine.flush(true).unwrap();

        let props = engine.get_size_properties().unwrap();
        assert_eq!(props.total_size, 100 * 1000 * (78 + 19 + 16));

        let mut cur_size = 0;
        for (_, v) in props.index_handles.iter() {
            assert_eq!(cur_size + v.size, v.offset);
            cur_size = v.offset;
        }
        assert_eq!(cur_size, props.total_size);
    }
}<|MERGE_RESOLUTION|>--- conflicted
+++ resolved
@@ -428,14 +428,10 @@
     use tikv::raftstore::store::RegionSnapshot;
     use tikv::storage::config::BlockCacheConfig;
     use tikv::storage::mvcc::MvccReader;
-<<<<<<< HEAD
-    use tikv_util::file::file_exists;
-=======
     use tikv_util::{
         file::file_exists,
         security::{SecurityConfig, SecurityManager},
     };
->>>>>>> c32f7dfd
 
     fn new_engine() -> (TempDir, Engine) {
         let dir = TempDir::new("test_import_engine").unwrap();
