// Copyright 2018 TiKV Project Authors. Licensed under Apache-2.0.

use std::fmt;
use std::fs;
use std::path::{Path, PathBuf};
use std::sync::{Arc, Mutex};

use kvproto::import_kvpb::*;
use uuid::Uuid;

use tikv::config::DbConfig;
use tikv_util::collections::HashMap;

use super::client::*;
use super::engine::*;
use super::import::*;
use super::{Config, Error, Result};
use tikv_util::security::SecurityConfig;

pub struct Inner {
    engines: HashMap<Uuid, Arc<EngineFile>>,
    import_jobs: HashMap<Uuid, Arc<ImportJob<Client>>>,
}

/// KVImporter manages all engines according to UUID.
pub struct KVImporter {
    cfg: Config,
    dir: EngineDir,
    inner: Mutex<Inner>,
}

impl KVImporter {
    pub fn new(cfg: Config, db_cfg: DbConfig, security_cfg: SecurityConfig) -> Result<KVImporter> {
        let dir = EngineDir::new(&cfg.import_dir, db_cfg, security_cfg)?;
        Ok(KVImporter {
            cfg,
            dir,
            inner: Mutex::new(Inner {
                engines: HashMap::default(),
                import_jobs: HashMap::default(),
            }),
        })
    }

    /// Open the engine.
    pub fn open_engine(&self, uuid: Uuid, prefix: &[u8]) -> Result<()> {
        // Checks if we have already opened an engine related to UUID
        let mut inner = self.inner.lock().unwrap();
        if let Some(engine) = inner.engines.get(&uuid) {
            if engine.key_prefix() == prefix {
                return Ok(());
            } else {
                return Err(Error::EnginePrefixNotMatch(
                    uuid,
                    engine.key_prefix().to_vec(),
                    prefix.to_vec(),
                ));
            }
        }

        // Restrict max open engines
        if inner.engines.len() >= self.cfg.max_open_engines {
            error!("Too many open engines "; "uuid" => %uuid, "opened_engine_count" => %inner.engines.len());
            return Err(Error::ResourceTemporarilyUnavailable(
                "Too many open engines".to_string(),
            ));
        }

        match self.dir.open(uuid) {
            Ok(mut engine) => {
                info!("open engine"; "engine" => ?engine);
                engine.set_key_prefix(prefix);
                inner.engines.insert(uuid, Arc::new(engine));
                Ok(())
            }
            Err(e) => {
                error!("open engine failed"; "uuid" => %uuid, "err" => %e);
                Err(e)
            }
        }
    }

    /// Returns an opened engine reference for write.
    pub fn bind_engine(&self, uuid: Uuid) -> Result<Arc<EngineFile>> {
        let inner = self.inner.lock().unwrap();
        match inner.engines.get(&uuid) {
            Some(engine) => Ok(Arc::clone(engine)),
            None => Err(Error::EngineNotFound(uuid)),
        }
    }

    /// Close the engine.
    /// Engine can not be closed when it is writing.
    pub fn close_engine(&self, uuid: Uuid) -> Result<()> {
        let mut engine = {
            let mut inner = self.inner.lock().unwrap();
            let engine = match inner.engines.remove(&uuid) {
                Some(engine) => engine,
                None => return Err(Error::EngineNotFound(uuid)),
            };
            match Arc::try_unwrap(engine) {
                Ok(engine) => engine,
                Err(engine) => {
                    inner.engines.insert(uuid, engine);
                    return Err(Error::EngineInUse(uuid));
                }
            }
        };

        match engine.close() {
            Ok(_) => {
                info!("close engine"; "engine" => ?engine);
                Ok(())
            }
            Err(e) => {
                error!("close engine failed"; "engine" => ?engine, "err" => %e);
                Err(e)
            }
        }
    }

    /// Import the engine to TiKV stores.
    /// Engine can not be imported before it is closed.
    pub fn import_engine(&self, uuid: Uuid, pd_addr: &str) -> Result<()> {
        let client = Client::new(
            pd_addr,
            self.cfg.num_import_jobs,
            self.cfg.min_available_ratio,
        )?;
        let job = {
            let mut inner = self.inner.lock().unwrap();
            // One engine only related to one ImportJob
            if inner.engines.contains_key(&uuid) || inner.import_jobs.contains_key(&uuid) {
                return Err(Error::EngineInUse(uuid));
            }
            let engine = self.dir.import(uuid)?;
            let job = Arc::new(ImportJob::new(self.cfg.clone(), client, engine));
            inner.import_jobs.insert(uuid, Arc::clone(&job));
            job
        };

        let res = job.run();
        self.inner.lock().unwrap().import_jobs.remove(&uuid);

        match res {
            Ok(_) => {
                info!("import"; "uuid" => %uuid);
                Ok(())
            }
            Err(e) => {
                error!("import failed"; "uuid" => %uuid, "err" => %e);
                Err(e)
            }
        }
    }

    /// Clean up the engine.
    /// Engine can not be cleaned up when it is writing or importing.
    pub fn cleanup_engine(&self, uuid: Uuid) -> Result<()> {
        // Drop the engine outside of the lock.
        let _ = {
            let mut inner = self.inner.lock().unwrap();
            if inner.import_jobs.contains_key(&uuid) {
                return Err(Error::EngineInUse(uuid));
            }
            if let Some(engine) = inner.engines.remove(&uuid) {
                match Arc::try_unwrap(engine) {
                    Ok(engine) => Some(engine),
                    Err(engine) => {
                        inner.engines.insert(uuid, engine);
                        return Err(Error::EngineInUse(uuid));
                    }
                }
            } else {
                None
            }
        };

        match self.dir.cleanup(uuid) {
            Ok(_) => {
                info!("cleanup"; "uuid" => %uuid);
                Ok(())
            }
            Err(e) => {
                error!("cleanup failed"; "uuid" => %uuid, "err" => %e);
                Err(e)
            }
        }
    }
}

/// EngineDir is responsible for managing engine directories.
///
/// The temporary RocksDB engine is placed in `$root/.temp/$uuid`. After writing
/// is completed, the files are stored in `$root/$uuid`.
pub struct EngineDir {
    db_cfg: DbConfig,
    security_cfg: SecurityConfig,
    root_dir: PathBuf,
    temp_dir: PathBuf,
}

impl EngineDir {
    const TEMP_DIR: &'static str = ".temp";

    fn new<P: AsRef<Path>>(
        root: P,
        db_cfg: DbConfig,
        security_cfg: SecurityConfig,
    ) -> Result<EngineDir> {
        let root_dir = root.as_ref().to_owned();
        let temp_dir = root_dir.join(Self::TEMP_DIR);
        if temp_dir.exists() {
            fs::remove_dir_all(&temp_dir)?;
        }
        fs::create_dir_all(&temp_dir)?;
        Ok(EngineDir {
            db_cfg,
            security_cfg,
            root_dir,
            temp_dir,
        })
    }

    fn join(&self, uuid: Uuid) -> EnginePath {
        let file_name = format!("{}", uuid);
        let save_path = self.root_dir.join(&file_name);
        let temp_path = self.temp_dir.join(&file_name);
        EnginePath {
            save: save_path,
            temp: temp_path,
        }
    }

    /// Creates an engine from `$root/.temp/$uuid` for storing and sorting KV pairs temporarily.
    fn open(&self, uuid: Uuid) -> Result<EngineFile> {
        let path = self.join(uuid);
        if path.save.exists() {
            return Err(Error::FileExists(path.save));
        }
        EngineFile::new(uuid, path, self.db_cfg.clone(), self.security_cfg.clone())
    }

    /// Creates an engine from `$root/$uuid` for importing data.
    fn import(&self, uuid: Uuid) -> Result<Engine> {
        let path = self.join(uuid);
        Engine::new(
            &path.save,
            uuid,
            self.db_cfg.clone(),
            self.security_cfg.clone(),
        )
    }

    /// Cleans up directories for both `$root/.temp/$uuid` and `$root/$uuid`
    fn cleanup(&self, uuid: Uuid) -> Result<EnginePath> {
        let path = self.join(uuid);
        if path.save.exists() {
            fs::remove_dir_all(&path.save)?;
        }
        if path.temp.exists() {
            fs::remove_dir_all(&path.temp)?;
        }
        Ok(path)
    }
}

#[derive(Clone)]
pub struct EnginePath {
    // The path of the engine that has been closed.
    save: PathBuf,
    // The path of the engine that is being wrote.
    temp: PathBuf,
}

impl fmt::Debug for EnginePath {
    fn fmt(&self, f: &mut fmt::Formatter<'_>) -> fmt::Result {
        f.debug_struct("EnginePath")
            .field("save", &self.save)
            .field("temp", &self.temp)
            .finish()
    }
}

/// EngineFile creates an engine in the temp directory for writing, and when
/// writing is completed, it moves files to the save directory.
pub struct EngineFile {
    uuid: Uuid,
    path: EnginePath,
    engine: Option<Engine>,
    key_prefix: Vec<u8>,
}

impl EngineFile {
    /// Creates an engine in the temp directory for writing.
    fn new(
        uuid: Uuid,
        path: EnginePath,
        db_cfg: DbConfig,
        security_cfg: SecurityConfig,
    ) -> Result<EngineFile> {
        let engine = Engine::new(&path.temp, uuid, db_cfg, security_cfg)?;
        Ok(EngineFile {
            uuid,
            path,
            engine: Some(engine),
            key_prefix: Vec::new(),
        })
    }

<<<<<<< HEAD
    pub fn set_key_prefix(&mut self, p: &[u8]) {
        self.key_prefix = p.to_vec();
    }

    pub fn key_prefix(&self) -> &[u8] {
        &self.key_prefix
    }

=======
>>>>>>> a646f97c
    /// Writes KV pairs to the engine, stream version.
    pub fn write(&self, batch: WriteBatch) -> Result<usize> {
        self.engine
            .as_ref()
            .unwrap()
            .write(batch, self.key_prefix())
    }

    /// Writes KV pairs to the engine, single message version.
    pub fn write_v3(&self, commit_ts: u64, pairs: &[KvPair]) -> Result<usize> {
        self.engine
            .as_ref()
            .unwrap()
            .write_v3(commit_ts, pairs, self.key_prefix())
    }

    /// Writes KV pairs to the engine, single message version.
    pub fn write_v3(&self, commit_ts: u64, pairs: &[KvPair]) -> Result<usize> {
        self.engine.as_ref().unwrap().write_v3(commit_ts, pairs)
    }

    /// Finish writing and move files from temp directory to save directory.
    fn close(&mut self) -> Result<()> {
        self.engine.take().unwrap().flush(true)?;
        if self.path.save.exists() {
            return Err(Error::FileExists(self.path.save.clone()));
        }
        fs::rename(&self.path.temp, &self.path.save)?;
        Ok(())
    }

    /// Close the engine and remove all temp files.
    fn cleanup(&mut self) -> Result<()> {
        self.engine.take();
        if self.path.temp.exists() {
            fs::remove_dir_all(&self.path.temp)?;
        }
        Ok(())
    }
}

impl Drop for EngineFile {
    fn drop(&mut self) {
        if let Err(e) = self.cleanup() {
            warn!("cleanup"; "engine file" => ?self, "err" => %e);
        }
    }
}

impl fmt::Debug for EngineFile {
    fn fmt(&self, f: &mut fmt::Formatter<'_>) -> fmt::Result {
        f.debug_struct("EngineFile")
            .field("uuid", &self.uuid)
            .field("path", &self.path)
            .finish()
    }
}

#[cfg(test)]
mod tests {
    use super::*;

    use tempdir::TempDir;

    #[test]
    fn test_kv_importer() {
        let temp_dir = TempDir::new("test_kv_importer").unwrap();

        let mut cfg = Config::default();
        cfg.import_dir = temp_dir.path().to_str().unwrap().to_owned();
        let importer =
            KVImporter::new(cfg, DbConfig::default(), SecurityConfig::default()).unwrap();

        let uuid = Uuid::new_v4();
        // Can not bind to an unopened engine.
        assert!(importer.bind_engine(uuid).is_err());
        importer.open_engine(uuid, &[].to_vec()).unwrap();
        let engine = importer.bind_engine(uuid).unwrap();

        engine.write(WriteBatch::new()).unwrap();
        engine.write_v3(0, &[KvPair::new()]).unwrap();

        // Can not close an in use engine.
        assert!(importer.close_engine(uuid).is_err());
        drop(engine);
        importer.close_engine(uuid).unwrap();
    }

    #[test]
    fn test_engine_file() {
        let temp_dir = TempDir::new("test_engine_file").unwrap();

        let uuid = Uuid::new_v4();
        let db_cfg = DbConfig::default();
        let security_cfg = SecurityConfig::default();
        let path = EnginePath {
            save: temp_dir.path().join("save"),
            temp: temp_dir.path().join("temp"),
        };

        // Test close.
        {
            let mut f =
                EngineFile::new(uuid, path.clone(), db_cfg.clone(), security_cfg.clone()).unwrap();
            // Cannot create the same file again.
            assert!(
                EngineFile::new(uuid, path.clone(), db_cfg.clone(), security_cfg.clone()).is_err()
            );
            assert!(path.temp.exists());
            assert!(!path.save.exists());
            f.close().unwrap();
            assert!(!path.temp.exists());
            assert!(path.save.exists());
            fs::remove_dir_all(&path.save).unwrap();
        }

        // Test cleanup.
        {
            let f =
                EngineFile::new(uuid, path.clone(), db_cfg.clone(), security_cfg.clone()).unwrap();
            assert!(path.temp.exists());
            assert!(!path.save.exists());
            drop(f);
            assert!(!path.temp.exists());
            assert!(!path.save.exists());
        }
    }
}<|MERGE_RESOLUTION|>--- conflicted
+++ resolved
@@ -308,7 +308,6 @@
         })
     }
 
-<<<<<<< HEAD
     pub fn set_key_prefix(&mut self, p: &[u8]) {
         self.key_prefix = p.to_vec();
     }
@@ -317,8 +316,6 @@
         &self.key_prefix
     }
 
-=======
->>>>>>> a646f97c
     /// Writes KV pairs to the engine, stream version.
     pub fn write(&self, batch: WriteBatch) -> Result<usize> {
         self.engine
