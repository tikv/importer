// Copyright 2018 TiKV Project Authors. Licensed under Apache-2.0.

#![feature(slice_patterns)]
#![feature(proc_macro_hygiene)]

#[macro_use(slog_crit, slog_info)]
extern crate slog;
#[macro_use]
extern crate slog_global;

use std::path::Path;

use tikv::binutil::setup::*;
use tikv::binutil::signal_handler;

use clap::{crate_authors, crate_version, App, Arg, ArgMatches};

<<<<<<< HEAD
#[cfg(unix)]
use tikv::binutil as util;
use tikv::fatal;
use tikv_importer::import::{ImportKVServer, TiKvConfig};
use tikv_util::{self as tikv_util, check_environment_variables, logger};
=======
use tikv::fatal;
use tikv_importer::import::{ImportKVServer, TiKvConfig};
use tikv_util::{self as tikv_util, check_environment_variables, logger};

/// Returns the importer version information.
fn importer_version_info() -> String {
    let fallback = "Unknown (env var does not exist when building)";
    format!(
        "\nRelease Version:   {}\
         \nGit Commit Hash:   {}\
         \nGit Commit Branch: {}\
         \nUTC Build Time:    {}\
         \nRust Version:      {}",
        env!("CARGO_PKG_VERSION"),
        option_env!("TIKV_BUILD_GIT_HASH").unwrap_or(fallback),
        option_env!("TIKV_BUILD_GIT_BRANCH").unwrap_or(fallback),
        option_env!("TIKV_BUILD_TIME").unwrap_or(fallback),
        option_env!("TIKV_BUILD_RUSTC_VERSION").unwrap_or(fallback),
    )
}

/// Prints the tikv version information to the standard output.
fn log_importer_info() {
    info!("Welcome to TiKV Importer.");
    for line in importer_version_info().lines() {
        info!("{}", line);
    }
    info!("");
}
>>>>>>> 5f555bf3

fn main() {
    let matches = App::new("TiKV Importer")
        .about("The importer server for TiKV")
        .author(crate_authors!())
        .version(crate_version!())
        .long_version(&*importer_version_info())
        .arg(
            Arg::with_name("config")
                .short("C")
                .long("config")
                .value_name("FILE")
                .help("Set the configuration")
                .takes_value(true),
        )
        .arg(
            Arg::with_name("log-file")
                .long("log-file")
                .takes_value(true)
                .value_name("FILE")
                .help("Set the log file"),
        )
        .arg(
            Arg::with_name("log-level")
                .long("log-level")
                .takes_value(true)
                .value_name("LEVEL")
                .possible_values(&["trace", "debug", "info", "warn", "error", "off"])
                .help("Set the log level"),
        )
        .arg(
            Arg::with_name("addr")
                .short("A")
                .long("addr")
                .takes_value(true)
                .value_name("IP:PORT")
                .help("Set the listening address"),
        )
        .arg(
            Arg::with_name("import-dir")
                .long("import-dir")
                .takes_value(true)
                .value_name("PATH")
                .help("Set the directory to store importing kv data"),
        )
        .get_matches();

    let config = setup_config(&matches);

    // FIXME: Shouldn't need to construct tikv::config::TiKvConfig to use initial_logger.
    let mut logger_config = tikv::config::TiKvConfig::default();
    logger_config.log_level = config.log_level;
    logger_config.log_file = config.log_file.clone();
    logger_config.log_rotation_timespan = config.log_rotation_timespan.clone();
    initial_logger(&logger_config);

    tikv_util::set_panic_hook(false, &config.storage.data_dir);

    initial_metric(&config.metric, None);
    log_importer_info();
    check_environment_variables();

    if tikv_util::panic_mark_file_exists(&config.storage.data_dir) {
        fatal!(
            "panic_mark_file {} exists, there must be something wrong with the db.",
            tikv_util::panic_mark_file_path(&config.storage.data_dir).display()
        );
    }

    run_import_server(&config);
}

fn overwrite_config_with_cmd_args(config: &mut TiKvConfig, matches: &ArgMatches<'_>) {
    if let Some(level) = matches.value_of("log-level") {
        config.log_level = logger::get_level_by_string(level).unwrap();
    }
    if let Some(file) = matches.value_of("log-file") {
        config.log_file = file.to_owned();
    }
    if let Some(addr) = matches.value_of("addr") {
        config.server.addr = addr.to_owned();
    }
    if let Some(import_dir) = matches.value_of("import-dir") {
        config.import.import_dir = import_dir.to_owned();
    }
}

fn setup_config(matches: &ArgMatches<'_>) -> TiKvConfig {
    let mut config = matches
        .value_of_os("config")
        .map_or_else(TiKvConfig::default, |path| {
            TiKvConfig::from_file(Path::new(&path))
        });

    overwrite_config_with_cmd_args(&mut config, matches);

    if let Err(e) = config.validate() {
        fatal!("invalid configuration: {:?}", e);
    }
    info!(
        "using config";
        "config" => serde_json::to_string(&config).unwrap(),
    );

    // FIXME: DbConfig::write_into_metrics is private.
    // config.rocksdb.write_into_metrics();

    config
}

fn run_import_server(config: &TiKvConfig) {
    let mut server = ImportKVServer::new(config);
    server.start();
    info!("import server started");
    signal_handler::handle_signal(None);
    server.shutdown();
    info!("import server shutdown");
}<|MERGE_RESOLUTION|>--- conflicted
+++ resolved
@@ -15,13 +15,6 @@
 
 use clap::{crate_authors, crate_version, App, Arg, ArgMatches};
 
-<<<<<<< HEAD
-#[cfg(unix)]
-use tikv::binutil as util;
-use tikv::fatal;
-use tikv_importer::import::{ImportKVServer, TiKvConfig};
-use tikv_util::{self as tikv_util, check_environment_variables, logger};
-=======
 use tikv::fatal;
 use tikv_importer::import::{ImportKVServer, TiKvConfig};
 use tikv_util::{self as tikv_util, check_environment_variables, logger};
@@ -51,7 +44,6 @@
     }
     info!("");
 }
->>>>>>> 5f555bf3
 
 fn main() {
     let matches = App::new("TiKV Importer")
